module ApproximateGPs

using Reexport

@reexport using AbstractGPs
@reexport using GPLikelihoods
<<<<<<< HEAD
using Distributions
using LinearAlgebra
using Random
using Statistics
using StatsBase
using FastGaussQuadrature
using SpecialFunctions
using ChainRulesCore
using FillArrays
using PDMats: chol_lower
using IrrationalConstants: sqrt2, invsqrtπ

using AbstractGPs:
    AbstractGP,
    FiniteGP,
    LatentFiniteGP,
    ApproxPosteriorGP,
    inducing_points,
    At_A,
    diag_At_A,
    Xt_A_X,
    Xt_invA_X

include("utils.jl")
=======
>>>>>>> e57ac47b

include("API.jl")
@reexport using .API: approx_lml

include("utils.jl")

<<<<<<< HEAD
export pathwise_sample
include("pathwise_sampling.jl")

using ForwardDiff
=======
include("SparseVariationalApproximationModule.jl")
@reexport using .SparseVariationalApproximationModule:
    SparseVariationalApproximation, Centered, NonCentered
@reexport using .SparseVariationalApproximationModule:
    DefaultQuadrature, Analytic, GaussHermite, MonteCarlo
>>>>>>> e57ac47b

include("LaplaceApproximationModule.jl")
@reexport using .LaplaceApproximationModule: LaplaceApproximation
@reexport using .LaplaceApproximationModule:
    build_laplace_objective, build_laplace_objective!

include("deprecations.jl")

end<|MERGE_RESOLUTION|>--- conflicted
+++ resolved
@@ -4,51 +4,16 @@
 
 @reexport using AbstractGPs
 @reexport using GPLikelihoods
-<<<<<<< HEAD
-using Distributions
-using LinearAlgebra
-using Random
-using Statistics
-using StatsBase
-using FastGaussQuadrature
-using SpecialFunctions
-using ChainRulesCore
-using FillArrays
-using PDMats: chol_lower
-using IrrationalConstants: sqrt2, invsqrtπ
-
-using AbstractGPs:
-    AbstractGP,
-    FiniteGP,
-    LatentFiniteGP,
-    ApproxPosteriorGP,
-    inducing_points,
-    At_A,
-    diag_At_A,
-    Xt_A_X,
-    Xt_invA_X
-
-include("utils.jl")
-=======
->>>>>>> e57ac47b
-
 include("API.jl")
 @reexport using .API: approx_lml
 
 include("utils.jl")
 
-<<<<<<< HEAD
-export pathwise_sample
-include("pathwise_sampling.jl")
-
-using ForwardDiff
-=======
 include("SparseVariationalApproximationModule.jl")
 @reexport using .SparseVariationalApproximationModule:
     SparseVariationalApproximation, Centered, NonCentered
 @reexport using .SparseVariationalApproximationModule:
     DefaultQuadrature, Analytic, GaussHermite, MonteCarlo
->>>>>>> e57ac47b
 
 include("LaplaceApproximationModule.jl")
 @reexport using .LaplaceApproximationModule: LaplaceApproximation
