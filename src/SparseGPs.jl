module SparseGPs

using AbstractGPs
using Distributions
using LinearAlgebra
using Statistics
using StatsBase
using FastGaussQuadrature
using GPLikelihoods
using SpecialFunctions
using ChainRulesCore
<<<<<<< HEAD
using PDMats
using Functors
=======
using FillArrays
using KLDivergences
>>>>>>> ffa3fa5b

using AbstractGPs:
    AbstractGP, FiniteGP, LatentFiniteGP, ApproxPosteriorGP, At_A, diag_At_A

<<<<<<< HEAD
export elbo,
    approx_posterior,
    SVGP,
    SVGPModel,
    prior,
    posterior,
    loss,
    elbo
=======
export SVGP, Default, Analytic, Quadrature, MonteCarlo
>>>>>>> ffa3fa5b

include("utils.jl")
include("elbo.jl")
include("svgp.jl")
include("models.jl")

end<|MERGE_RESOLUTION|>--- conflicted
+++ resolved
@@ -9,29 +9,16 @@
 using GPLikelihoods
 using SpecialFunctions
 using ChainRulesCore
-<<<<<<< HEAD
 using PDMats
 using Functors
-=======
 using FillArrays
 using KLDivergences
->>>>>>> ffa3fa5b
+
 
 using AbstractGPs:
     AbstractGP, FiniteGP, LatentFiniteGP, ApproxPosteriorGP, At_A, diag_At_A
 
-<<<<<<< HEAD
-export elbo,
-    approx_posterior,
-    SVGP,
-    SVGPModel,
-    prior,
-    posterior,
-    loss,
-    elbo
-=======
-export SVGP, Default, Analytic, Quadrature, MonteCarlo
->>>>>>> ffa3fa5b
+export SVGP, SVGPModel, Default, Analytic, Quadrature, MonteCarlo, prior, loss
 
 include("utils.jl")
 include("elbo.jl")
