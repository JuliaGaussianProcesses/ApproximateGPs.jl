--- conflicted
+++ resolved
@@ -4,11 +4,7 @@
 end
 
 raw"""
-<<<<<<< HEAD
-    approx_posterior(::SVGP, fz::FiniteGP, q::AbstractMvNormal)
-=======
     approx_posterior(svgp::SVGP)
->>>>>>> e581c239
 
 Compute the approximate posterior [1] over the process `f = svgp.fz.f`, given inducing
 inputs `z = svgp.fz.x` and a variational distribution over inducing points `svgp.q(u)` where `u =
