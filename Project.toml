name = "ApproximateGPs"
uuid = "298c2ebc-0411-48ad-af38-99e88101b606"
authors = ["JuliaGaussianProcesses Team"]
<<<<<<< HEAD
version = "0.3.2"
=======
version = "0.3.3"
>>>>>>> fb3f410a

[deps]
AbstractGPs = "99985d1d-32ba-4be9-9821-2ec096f28918"
ChainRulesCore = "d360d2e6-b24c-11e9-a2a3-2a2ae2dbcce4"
Distributions = "31c24e10-a181-5473-b8eb-7969acd0382f"
FastGaussQuadrature = "442a2c76-b920-505d-bb47-c5924d526838"
FillArrays = "1a297f60-69ca-5386-bcde-b61e274b549b"
ForwardDiff = "f6369f11-7733-5829-9624-2563aa707210"
GPLikelihoods = "6031954c-0455-49d7-b3b9-3e1c99afaf40"
IrrationalConstants = "92d709cd-6900-40b7-9082-c6be49f344b6"
LinearAlgebra = "37e2e46d-f89d-539d-b4ee-838fcccc9c8e"
LogExpFunctions = "2ab3a3ac-af41-5b50-aa03-7779005ae688"
PDMats = "90014a1f-27ba-587c-ab20-58faa44d9150"
Random = "9a3f8284-a2c9-5f02-9a11-845980a1fd5c"
Reexport = "189a3867-3050-52da-a836-e630ba90ab69"
SpecialFunctions = "276daf66-3868-5448-9aa4-cd146d93841b"
Statistics = "10745b16-79ce-11e8-11f9-7d13ad32a3b2"
StatsBase = "2913bbd2-ae8a-5f71-8c99-4fb6c76f3a91"
Test = "8dfed614-e22c-5e08-85e1-65c5234f0b40"

[compat]
AbstractGPs = "0.3, 0.4, 0.5"
ChainRulesCore = "1.7"
Distributions = "0.25"
FastGaussQuadrature = "0.4"
FillArrays = "0.12, 0.13"
ForwardDiff = "0.10"
GPLikelihoods = "0.3"
IrrationalConstants = "0.1"
PDMats = "0.11"
Reexport = "1"
SpecialFunctions = "1, 2"
StatsBase = "0.33"
julia = "1.6"<|MERGE_RESOLUTION|>--- conflicted
+++ resolved
@@ -1,11 +1,7 @@
 name = "ApproximateGPs"
 uuid = "298c2ebc-0411-48ad-af38-99e88101b606"
 authors = ["JuliaGaussianProcesses Team"]
-<<<<<<< HEAD
-version = "0.3.2"
-=======
-version = "0.3.3"
->>>>>>> fb3f410a
+version = "0.3.5"
 
 [deps]
 AbstractGPs = "99985d1d-32ba-4be9-9821-2ec096f28918"
