--- conflicted
+++ resolved
@@ -30,55 +30,10 @@
 # A simple Flux model
 using Flux
 
-<<<<<<< HEAD
-=======
-lik_noise = 0.3
-jitter = 1e-5
-
-struct SVGPModel
-    k # kernel parameters
-    m # variational mean
-    A # variational covariance
-    z # inducing points
-end
-
-Flux.@functor SVGPModel (k, m, A) # Don't train the inducing inputs
-
->>>>>>> ffa3fa5b
 function make_kernel(k)
     return softplus(k[1]) * (SqExponentialKernel() ∘ ScaleTransform(softplus(k[2])))
 end
 
-<<<<<<< HEAD
-=======
-# Create the 'model' from the parameters - i.e. return the FiniteGP at inputs x,
-# the FiniteGP at inducing inputs z and the variational posterior over inducing
-# points - q(u).
-function (m::SVGPModel)(x)
-    kernel = make_kernel(m.k)
-    f = GP(kernel)
-    q = MvNormal(m.m, m.A'm.A)
-    fx = f(x, lik_noise)
-    fu = f(m.z, jitter)
-    return fx, fu, q
-end
-
-# Create the posterior GP from the model parameters.
-function posterior(m::SVGPModel)
-    kernel = make_kernel(m.k)
-    f = GP(kernel)
-    fu = f(m.z, jitter)
-    q = MvNormal(m.m, m.A'm.A)
-    return SparseGPs.approx_posterior(SVGP(), fu, q)
-end
-
-# Return the loss given data - in this case the negative ELBO.
-function flux_loss(x, y; n_data=length(y))
-    fx, fu, q = model(x)
-    return -SparseGPs.elbo(fx, y, fu, q; n_data)
-end
-
->>>>>>> ffa3fa5b
 # %%
 M = 50 # number of inducing points
 
@@ -93,12 +48,8 @@
 b = 100 # minibatch size
 opt = ADAM(0.001)
 parameters = Flux.params(model)
-<<<<<<< HEAD
 delete!(parameters, model.z)    # Don't train the inducing inputs
 data_loader = Flux.Data.DataLoader((x, y), batchsize=b)
-=======
-data_loader = Flux.Data.DataLoader((x, y); batchsize=b)
->>>>>>> ffa3fa5b
 
 # %%
 # Negative ELBO before training
