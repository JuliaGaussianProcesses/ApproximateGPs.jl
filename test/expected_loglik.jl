@testset "expected_loglik" begin
    # Test that the various methods of computing expectations return the same
    # result.
    rng = MersenneTwister(123456)
    q_f = Normal.(zeros(10), ones(10))

    likelihoods_to_test = [
        ExponentialLikelihood(),
        GammaLikelihood(),
        PoissonLikelihood(),
        GaussianLikelihood(),
    ]

    @testset "testing all analytic implementations" begin
        # Test that we're not missing any analytic implementation in `likelihoods_to_test`!
        implementation_types = [
            (; quadrature=m.sig.types[2], lik=m.sig.types[5]) for
            m in methods(SparseVariationalApproximationModule.expected_loglik)
        ]
        analytic_likelihoods = [
            m.lik for m in implementation_types if
            m.quadrature == SparseVariationalApproximationModule.Analytic && m.lik != Any
        ]
        for lik_type in analytic_likelihoods
            @test any(lik isa lik_type for lik in likelihoods_to_test)
        end
    end

    @testset "$(nameof(typeof(lik)))" for lik in likelihoods_to_test
        methods = [GaussHermite(100), MonteCarlo(1e7)]
        def = SparseVariationalApproximationModule._default_quadrature(lik)
        if def isa Analytic
            push!(methods, def)
        end
        y = rand.(rng, lik.(zeros(10)))

        results = map(
            m -> SparseVariationalApproximationModule.expected_loglik(m, y, q_f, lik),
            methods,
        )
        @test all(x -> isapprox(x, results[end]; atol=1e-6, rtol=1e-3), results)
    end

    @test SparseVariationalApproximationModule.expected_loglik(
        MonteCarlo(), zeros(10), q_f, GaussianLikelihood()
    ) isa Real
    @test SparseVariationalApproximationModule.expected_loglik(
        GaussHermite(), zeros(10), q_f, GaussianLikelihood()
    ) isa Real
<<<<<<< HEAD
    @test SparseVariationalApproximationModule._default_quadrature(θ -> Normal(0, θ)) isa
        GaussHermite
=======
    @test ApproximateGPs._default_quadrature(θ -> Normal(0, θ)) isa GaussHermite

    @testset "testing Zygote compatibility with GaussHermite" begin # see issue #82
        N = 10
        gh = GaussHermite(12)
        μs = randn(rng, N)
        σs = rand(rng, N)
        # Test differentiation with variational parameters
        for lik in likelihoods_to_test
            y = rand.(rng, lik.(rand.(Normal.(μs, σs))))
            gμ, glogσ = Zygote.gradient(μs, log.(σs)) do μ, logσ
                ApproximateGPs.expected_loglik(gh, y, Normal.(μ, exp.(logσ)), lik)
            end
            @test all(isfinite, gμ)
            @test all(isfinite, glogσ)
        end
        # Test differentiation with likelihood parameters
        # Test GaussianLikelihood parameter
        σ = 1.0
        y = randn(rng, N)
        glogσ = only(
            Zygote.gradient(log(σ)) do x
                ApproximateGPs.expected_loglik(
                    gh, y, Normal.(μs, σs), GaussianLikelihood(exp(x))
                )
            end,
        )
        @test isfinite(glogσ)
        # Test GammaLikelihood parameter
        α = 2.0
        y = rand.(rng, Gamma.(α, rand(N)))
        glogα = only(
            Zygote.gradient(log(α)) do x
                ApproximateGPs.expected_loglik(
                    gh, y, Normal.(μs, σs), GammaLikelihood(exp(x))
                )
            end,
        )
        @test isfinite(glogα)
    end
>>>>>>> 9f258f81
end<|MERGE_RESOLUTION|>--- conflicted
+++ resolved
@@ -47,11 +47,8 @@
     @test SparseVariationalApproximationModule.expected_loglik(
         GaussHermite(), zeros(10), q_f, GaussianLikelihood()
     ) isa Real
-<<<<<<< HEAD
     @test SparseVariationalApproximationModule._default_quadrature(θ -> Normal(0, θ)) isa
         GaussHermite
-=======
-    @test ApproximateGPs._default_quadrature(θ -> Normal(0, θ)) isa GaussHermite
 
     @testset "testing Zygote compatibility with GaussHermite" begin # see issue #82
         N = 10
@@ -62,7 +59,9 @@
         for lik in likelihoods_to_test
             y = rand.(rng, lik.(rand.(Normal.(μs, σs))))
             gμ, glogσ = Zygote.gradient(μs, log.(σs)) do μ, logσ
-                ApproximateGPs.expected_loglik(gh, y, Normal.(μ, exp.(logσ)), lik)
+                SparseVariationalApproximationModule.expected_loglik(
+                    gh, y, Normal.(μ, exp.(logσ)), lik
+                )
             end
             @test all(isfinite, gμ)
             @test all(isfinite, glogσ)
@@ -73,7 +72,7 @@
         y = randn(rng, N)
         glogσ = only(
             Zygote.gradient(log(σ)) do x
-                ApproximateGPs.expected_loglik(
+                SparseVariationalApproximationModule.expected_loglik(
                     gh, y, Normal.(μs, σs), GaussianLikelihood(exp(x))
                 )
             end,
@@ -84,12 +83,11 @@
         y = rand.(rng, Gamma.(α, rand(N)))
         glogα = only(
             Zygote.gradient(log(α)) do x
-                ApproximateGPs.expected_loglik(
+                SparseVariationalApproximationModule.expected_loglik(
                     gh, y, Normal.(μs, σs), GammaLikelihood(exp(x))
                 )
             end,
         )
         @test isfinite(glogα)
     end
->>>>>>> 9f258f81
 end