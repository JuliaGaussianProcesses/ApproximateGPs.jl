--- conflicted
+++ resolved
@@ -60,15 +60,11 @@
 
     include("SparseVariationalApproximationModule.jl")
     println(" ")
-<<<<<<< HEAD
     @info "Ran sparse variational tests"
 
     include("PathwiseSamplingModule.jl")
     println(" ")
     @info "Ran pathwise sampling tests"
-=======
-    @info "Ran sva tests"
->>>>>>> e8513ad9
 
     include("LaplaceApproximationModule.jl")
     println(" ")
