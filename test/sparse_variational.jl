--- conflicted
+++ resolved
@@ -1,80 +1,65 @@
 @testset "sparse_variational" begin
-<<<<<<< HEAD
-    rng = MersenneTwister(123456)
-    N_cond = 5
-    M = 4
-    N_a = 6
-    N_b = 7
-
-    # Specify prior.
-    f = GP(Matern32Kernel())
-
-    # Sample from prior.
-    x = collect(range(-1.0, 1.0; length=N_cond))
-    fx = f(x, 1e-3)
-    y = rand(rng, fx)
-
-    # Specify inducing variables.
-    z = range(-1.0, 1.0; length=M)
-    fz = f(z, 1e-6)
-
-    # Construct approximate posterior.
-    q_centred = optimal_variational_posterior(fz, fx, y)
-    approx_centred = SparseVariationalApproximation(Centred(), fz, q_centred)
-    f_approx_post_centred = posterior(approx_centred)
-
-    # Check that approximate posterior is self-consistent.
-    a = collect(range(-1.0, 1.0; length=N_a))
-    b = randn(rng, N_b)
-    TestUtils.test_internal_abstractgps_interface(rng, f_approx_post_centred, a, b)
-
-    @testset "noncentred" begin
-
-        # Construct optimal approximate posterior.
-        q = optimal_variational_posterior(fz, fx, y)
-        Cuu = cholesky(Symmetric(cov(fz)))
-        q_ε = MvNormal(Cuu.L \ (mean(q) - mean(fz)), Symmetric((Cuu.L \ cov(q)) / Cuu.U))
-
-        # Check that q_ε has been properly constructed.
-        @test mean(q) ≈ mean(fz) + Cuu.L * mean(q_ε)
-        @test cov(q) ≈ Cuu.L * cov(q_ε) * Cuu.U
-
-        # Construct equivalent approximate posteriors.
-        approx_non_centred = SparseVariationalApproximation(NonCentred(), fz, q_ε)
-        f_approx_post_non_centred = posterior(approx_non_centred)
-        TestUtils.test_internal_abstractgps_interface(rng, f_approx_post_non_centred, a, b)
-
-        # Unit-test kl_term.
-        @test isapprox(
-            ApproximateGPs.kl_term(approx_non_centred, f_approx_post_non_centred),
-            ApproximateGPs.kl_term(approx_centred, f_approx_post_centred);
-            rtol=1e-5,
-        )
-
-        # Verify that the non-centred approximate posterior agrees with centred.
-        @test mean(f_approx_post_non_centred, a) ≈ mean(f_approx_post_centred, a)
-        @test cov(f_approx_post_non_centred, a, b) ≈ cov(f_approx_post_centred, a, b)
-        @test elbo(approx_non_centred, fx, y) ≈ elbo(approx_centred, fx, y)
-=======
     @testset "AbstractGPs interface" begin
         rng = MersenneTwister(123456)
         N_cond = 5
+        M = 4
         N_a = 6
         N_b = 7
 
         # Specify prior.
         f = GP(Matern32Kernel())
+
         # Sample from prior.
         x = collect(range(-1.0, 1.0; length=N_cond))
-        fx = f(x, 1e-15)
+        fx = f(x, 1e-3)
         y = rand(rng, fx)
 
-        q = exact_variational_posterior(fx, fx, y)
-        f_approx_post = posterior(SparseVariationalApproximation(fx, q), fx, y)
+        # Specify inducing variables.
+        z = range(-1.0, 1.0; length=M)
+        fz = f(z, 1e-6)
 
+        # Construct approximate posterior.
+        q_centred = optimal_variational_posterior(fz, fx, y)
+        approx_centred = SparseVariationalApproximation(Centred(), fz, q_centred)
+        f_approx_post_centred = posterior(approx_centred)
+
+        # Check that approximate posterior is self-consistent.
         a = collect(range(-1.0, 1.0; length=N_a))
         b = randn(rng, N_b)
-        AbstractGPs.TestUtils.test_internal_abstractgps_interface(rng, f_approx_post, a, b)
+        TestUtils.test_internal_abstractgps_interface(rng, f_approx_post_centred, a, b)
+
+        @testset "noncentred" begin
+
+            # Construct optimal approximate posterior.
+            q = optimal_variational_posterior(fz, fx, y)
+            Cuu = cholesky(Symmetric(cov(fz)))
+            q_ε = MvNormal(
+                Cuu.L \ (mean(q) - mean(fz)), Symmetric((Cuu.L \ cov(q)) / Cuu.U)
+            )
+
+            # Check that q_ε has been properly constructed.
+            @test mean(q) ≈ mean(fz) + Cuu.L * mean(q_ε)
+            @test cov(q) ≈ Cuu.L * cov(q_ε) * Cuu.U
+
+            # Construct equivalent approximate posteriors.
+            approx_non_centred = SparseVariationalApproximation(NonCentred(), fz, q_ε)
+            f_approx_post_non_centred = posterior(approx_non_centred)
+            TestUtils.test_internal_abstractgps_interface(
+                rng, f_approx_post_non_centred, a, b
+            )
+
+            # Unit-test kl_term.
+            @test isapprox(
+                ApproximateGPs.kl_term(approx_non_centred, f_approx_post_non_centred),
+                ApproximateGPs.kl_term(approx_centred, f_approx_post_centred);
+                rtol=1e-5,
+            )
+
+            # Verify that the non-centred approximate posterior agrees with centred.
+            @test mean(f_approx_post_non_centred, a) ≈ mean(f_approx_post_centred, a)
+            @test cov(f_approx_post_non_centred, a, b) ≈ cov(f_approx_post_centred, a, b)
+            @test elbo(approx_non_centred, fx, y) ≈ elbo(approx_centred, fx, y)
+        end
     end
 
     @testset "elbo" begin
@@ -135,8 +120,13 @@
             @test mean(vfe_post, x) ≈ mean(svgp_post, x) atol = 1e-10
             @test cov(vfe_post, x) ≈ cov(svgp_post, x) atol = 1e-10
 
-            @test elbo(SparseVariationalApproximation(fz, q_ex), fx, y) ≈ logpdf(fx, y) atol =
-                1e-6
+            @test(
+                isapprox(
+                    elbo(SparseVariationalApproximation(fz, q_ex), fx, y),
+                    logpdf(fx, y);
+                    atol=1e-6,
+                )
+            )
         end
 
         @testset "optimised posterior" begin
@@ -163,7 +153,8 @@
                 return SparseVariationalApproximation(fz, q), fx
             end
 
-            m, A = zeros(N), Matrix{Float64}(I, N, N) # initialise the variational parameters
+            # initialise the variational parameters
+            m, A = zeros(N), Matrix{Float64}(I, N, N) 
             svgp_model = SVGPModel(copy(k_init), copy(z), m, A)
             function svgp_loss(x, y)
                 approx, fx = construct_parts(svgp_model, x)
@@ -189,6 +180,5 @@
             @test all(isapprox.(mean(gpr_post, x), mean(svgp_post, x), atol=1e-4))
             @test all(isapprox.(cov(gpr_post, x), cov(svgp_post, x), atol=1e-4))
         end
->>>>>>> 8b4d7982
     end
 end