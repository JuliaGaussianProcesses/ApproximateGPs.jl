--- conflicted
+++ resolved
@@ -1,54 +1,4 @@
-<<<<<<< HEAD
-function optimize_elbo(
-    build_latent_gp,
-    theta0,
-    xs,
-    ys,
-    optimizer,
-    optim_options;
-    newton_warmstart=true,
-    newton_callback=nothing,
-)
-    objective = build_laplace_objective(
-        build_latent_gp, xs, ys; newton_warmstart, newton_callback
-    )
-    objective_grad(θ) = only(Zygote.gradient(objective, θ))
-=======
 @testset "laplace" begin
-    function generate_data()
-        Random.seed!(1)
-        X = range(0, 23.5; length=48)
-        fs = @. 3 * sin(10 + 0.6X) + sin(0.1X) - 1
-        # invlink = normcdf
-        invlink = logistic
-        ps = invlink.(fs)
-        Y = [rand(Bernoulli(p)) for p in ps]
-        return X, Y
-    end
->>>>>>> 46067c33
-
-    dist_y_given_f(f) = Bernoulli(logistic(f))
-
-<<<<<<< HEAD
-    lf = build_latent_gp(training_results.minimizer)
-    f_post = posterior(LaplaceApproximation(; f_init=objective.f), lf(xs), ys)
-    return f_post, training_results
-end
-
-@testset "predictions" begin
-    # in Gaussian case, Laplace converges to f_opt in one step; we need the
-    # second step to compute the cache at f_opt rather than f_init!
-    approx = LaplaceApproximation(; maxiter=2)
-    test_approximation_predictions(approx)
-end
-=======
-    function build_latent_gp(theta)
-        variance = softplus(theta[1])
-        lengthscale = softplus(theta[2])
-        kernel = variance * with_lengthscale(SqExponentialKernel(), lengthscale)
-        return LatentGP(GP(kernel), dist_y_given_f, 1e-8)
-    end
-
     function optimize_elbo(
         build_latent_gp,
         theta0,
@@ -72,46 +22,12 @@
         f_post = posterior(LaplaceApproximation(; f_init=objective.f), lf(xs), ys)
         return f_post, training_results
     end
->>>>>>> 46067c33
 
     @testset "predictions" begin
-        rng = MersenneTwister(123456)
-        N_cond = 5
-        N_a = 6
-        N_b = 7
-
-        # Specify prior.
-        f = GP(Matern32Kernel())
-        # Sample from prior.
-        x = collect(range(-1.0, 1.0; length=N_cond))
-        noise_scale = 0.1
-        fx = f(x, noise_scale^2)
-        y = rand(rng, fx)
-
-        jitter = 0.0  # not needed in Gaussian case
-        lf = LatentGP(f, f -> Normal(f, noise_scale), jitter)
         # in Gaussian case, Laplace converges to f_opt in one step; we need the
         # second step to compute the cache at f_opt rather than f_init!
-        f_approx_post = posterior(LaplaceApproximation(; maxiter=2), lf(x), y)
-
-        @testset "AbstractGPs API" begin
-            a = collect(range(-1.2, 1.2; length=N_a))
-            b = randn(rng, N_b)
-            AbstractGPs.TestUtils.test_internal_abstractgps_interface(
-                rng, f_approx_post, a, b
-            )
-        end
-
-        @testset "equivalence to exact GPR for Gaussian likelihood" begin
-            f_exact_post = posterior(f(x, noise_scale^2), y)
-            xt = vcat(x, randn(rng, 3))  # test at training and new points
-
-            m_approx, c_approx = mean_and_cov(f_approx_post(xt))
-            m_exact, c_exact = mean_and_cov(f_exact_post(xt))
-
-            @test m_approx ≈ m_exact
-            @test c_approx ≈ c_exact
-        end
+        approx = LaplaceApproximation(; maxiter=2)
+        test_approximation_predictions(approx)
     end
 
     @testset "gradients" begin
