--- conflicted
+++ resolved
@@ -1,32 +1,4 @@
 @testset "laplace" begin
-<<<<<<< HEAD
-=======
-    function generate_data()
-        X = range(0, 23.5; length=48)
-        # The random number generator changed in 1.6->1.7. The following vector was generated in Julia 1.6.
-        # The generating code below is only kept for illustrative purposes.
-        #! format: off
-        Y = [0, 0, 0, 1, 0, 0, 0, 0, 0, 0, 1, 1, 1, 1, 1, 1, 1, 1, 1, 0, 1, 0, 0, 0, 0, 0, 0, 0, 1, 0, 1, 1, 1, 0, 1, 1, 1, 1, 1, 1, 1, 0, 0, 0, 0, 0, 0, 0]
-        #! format: on
-        # Random.seed!(1)
-        # fs = @. 3 * sin(10 + 0.6X) + sin(0.1X) - 1
-        # # invlink = normcdf
-        # invlink = logistic
-        # ps = invlink.(fs)
-        # Y = [rand(Bernoulli(p)) for p in ps]
-        return X, Y
-    end
-
-    dist_y_given_f(f) = Bernoulli(logistic(f))
-
-    function build_latent_gp(theta)
-        variance = softplus(theta[1])
-        lengthscale = softplus(theta[2])
-        kernel = variance * with_lengthscale(SqExponentialKernel(), lengthscale)
-        return LatentGP(GP(kernel), dist_y_given_f, 1e-8)
-    end
-
->>>>>>> 5e475e3f
     function optimize_elbo(
         build_latent_gp,
         theta0,
